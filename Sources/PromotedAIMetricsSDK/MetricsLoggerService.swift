--- conflicted
+++ resolved
@@ -44,12 +44,8 @@
 @objc(PROMetricsLoggerService)
 public class MetricsLoggerService: NSObject {
 
-<<<<<<< HEAD
-  public private(set) lazy var metricsLogger: MetricsLogger = {
-=======
   @objc public private(set) lazy var metricsLogger: MetricsLogger = {
     // Reading `self.config` initializes clientConfigService.
->>>>>>> 2fbed76a
     return MetricsLogger(clientConfig: self.config,
                          clock: self.clock,
                          connection: self.connection,
@@ -141,7 +137,6 @@
 
   static var clientConfigService: ClientConfigService?
   
-<<<<<<< HEAD
   /// Call this to start logging services, prior to accessing `sharedService`.
   ///
   /// - SeeAlso: `startLoggingServices()`
@@ -155,10 +150,6 @@
   /// - SeeAlso: `startLoggingServices()`
   static func startServices(clientConfigService: ClientConfigService) {
     self.clientConfigService = clientConfigService
-=======
-  @objc static func startServices(initialConfig: ClientConfig) {
-    self.initialConfig = initialConfig
->>>>>>> 2fbed76a
     self.sharedService.startLoggingServices()
   }
 
