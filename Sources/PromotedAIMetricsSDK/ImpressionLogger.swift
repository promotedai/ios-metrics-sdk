--- conflicted
+++ resolved
@@ -143,34 +143,19 @@
   }
   
   // MARK: -
-<<<<<<< HEAD
   /** Stores a copy of content in the logger itself. */
   private class ArrayDataSource: ImpressionLoggerDataSource {
     private let array: [[Item]]
     init(array: [[Item]]) { self.array = array }
     func impressionLoggerItem(at indexPath: IndexPath) -> Item? {
       return indexPath.valueFromArray(array)
-=======
-  private class ArrayDataSource: ImpressionLoggerDataSource {
-    private let array: [Item]
-    init(array: [Item]) { self.array = array }
-    func impressionLoggerItem(at indexPath: IndexPath) -> Item? {
-      guard let index = indexPath.first else { return nil }
-      if index < array.count { return array[index] }
-      return nil
->>>>>>> 4b8dfe8c
     }
   }
 
   // MARK: -
   private let arrayDataSource: ArrayDataSource?
-<<<<<<< HEAD
   private unowned let dataSource: ImpressionLoggerDataSource
   private unowned let metricsLogger: MetricsLogger
-=======
-  private weak var dataSource: ImpressionLoggerDataSource?
-  private weak var metricsLogger: MetricsLogger?
->>>>>>> 4b8dfe8c
   private let clock: Clock
   private var impressionStarts: [IndexPath: TimeInterval]
 
@@ -179,33 +164,18 @@
   init(dataSource: ImpressionLoggerDataSource,
        metricsLogger: MetricsLogger,
        clock: Clock) {
-<<<<<<< HEAD
     self.arrayDataSource = (dataSource as? ArrayDataSource) ?? nil
-=======
-    self.arrayDataSource = nil
->>>>>>> 4b8dfe8c
     self.dataSource = dataSource
     self.metricsLogger = metricsLogger
     self.clock = clock
     self.impressionStarts = [IndexPath: TimeInterval]()
   }
   
-<<<<<<< HEAD
   convenience init(sectionedArray: [[Item]],
                    metricsLogger: MetricsLogger,
                    clock: Clock) {
     let arrayDataSource = ArrayDataSource(array: sectionedArray)
     self.init(dataSource: arrayDataSource, metricsLogger: metricsLogger, clock: clock)
-=======
-  init(array: [Item],
-       metricsLogger: MetricsLogger,
-       clock: Clock) {
-    self.arrayDataSource = ArrayDataSource(array: array)
-    self.dataSource = self.arrayDataSource
-    self.metricsLogger = metricsLogger
-    self.clock = clock
-    self.impressionStarts = [IndexPath: TimeInterval]()
->>>>>>> 4b8dfe8c
   }
 
   /// Call this method when new items are displayed.
